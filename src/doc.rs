//! Manages the epub doc.
//!
//! Provides easy methods to navigate througth the epub content, cover,
//! chapters, etc.

<<<<<<< HEAD


=======
extern crate regex;
extern crate xml;
>>>>>>> 30bbe690

use failure::err_msg;
use failure::Error;
use std::cmp::Ordering;
use std::collections::HashMap;
use std::path::{Component, Path, PathBuf};

use crate::archive::EpubArchive;

use crate::xmlutils;

/// Struct that represent a navigation point in a table of content
#[derive(Eq)]
pub struct NavPoint {
    /// the title of this navpoint
    pub label: String,
    /// the resource path
    pub content: PathBuf,
    /// the order in the toc
    pub play_order: usize,
}

impl Ord for NavPoint {
    fn cmp(&self, other: &NavPoint) -> Ordering {
        self.play_order.cmp(&other.play_order)
    }
}

impl PartialOrd for NavPoint {
    fn partial_cmp(&self, other: &NavPoint) -> Option<Ordering> {
        Some(self.cmp(other))
    }
}

impl PartialEq for NavPoint {
    fn eq(&self, other: &NavPoint) -> bool {
        self.play_order == other.play_order
    }
}

/// Struct to control the epub document
pub struct EpubDoc {
    /// the zip archive
    archive: EpubArchive,

    /// The current chapter, is an spine index
    current: usize,

    /// epub spine ids
    pub spine: Vec<String>,

    /// resource id -> (path, mime)
    pub resources: HashMap<String, (PathBuf, String)>,

    /// table of content, list of `NavPoint` in the toc.ncx
    pub toc: Vec<NavPoint>,

    /// The epub metadata stored as key -> value
    ///
    /// #Examples
    ///
    /// ```
    /// # use epub::doc::EpubDoc;
    /// # let doc = EpubDoc::new("test.epub");
    /// # let doc = doc.unwrap();
    /// let title = doc.metadata.get("title");
    /// assert_eq!(title.unwrap(), &vec!["Todo es mío".to_string()]);
    /// ```
    pub metadata: HashMap<String, Vec<String>>,

    /// root file base path
    pub root_base: PathBuf,

    /// root file full path
    pub root_file: PathBuf,

    /// Custom css list to inject in every xhtml file
    pub extra_css: Vec<String>,
}

impl EpubDoc {
    /// Opens the epub file in `path`.
    ///
    /// Initialize some internal variables to be able to access to the epub
    /// spine definition and to navigate trhough the epub.
    ///
    /// # Examples
    ///
    /// ```
    /// use epub::doc::EpubDoc;
    ///
    /// let doc = EpubDoc::new("test.epub");
    /// assert!(doc.is_ok());
    /// ```
    ///
    /// # Errors
    ///
    /// Returns an error if the epub is broken or if the file doesn't
    /// exists.
    pub fn new<P: AsRef<Path>>(path: P) -> Result<EpubDoc, Error> {
        let mut archive = EpubArchive::new(path)?;
        let spine: Vec<String> = vec![];
        let resources = HashMap::new();

        let container = archive.get_container_file()?;
        let root_file = get_root_file(container)?;
        let base_path = root_file.parent().expect("All files have a parent");

        let mut doc = EpubDoc {
            archive,
            spine,
            toc: vec![],
            resources,
            metadata: HashMap::new(),
            root_file: root_file.clone(),
            root_base: base_path.to_path_buf(),
            current: 0,
            extra_css: vec![],
        };

        doc.fill_resources()?;

        Ok(doc)
    }

    /// Returns the first metadata found with this name.
    ///
    /// #Examples
    ///
    /// ```
    /// # use epub::doc::EpubDoc;
    /// # let doc = EpubDoc::new("test.epub");
    /// # let doc = doc.unwrap();
    /// let title = doc.mdata("title");
    /// assert_eq!(title.unwrap(), "Todo es mío");
    pub fn mdata(&self, name: &str) -> Option<String> {
        match self.metadata.get(name) {
            Some(v) => v.get(0).cloned(),
            None => None,
        }
    }

    /// Returns the id of the epub cover.
    ///
    /// The cover is searched in the doc metadata, by the tag <meta name="cover" value"..">
    ///
    /// # Examples
    ///
    /// ```rust
    /// use epub::doc::EpubDoc;
    ///
    /// let doc = EpubDoc::new("test.epub");
    /// assert!(doc.is_ok());
    /// let mut doc = doc.unwrap();
    ///
    /// let cover_id = doc.get_cover_id().unwrap();
    /// ```
    ///
    /// # Errors
    ///
    /// Returns an error if the cover path can't be found.
    pub fn get_cover_id(&self) -> Result<String, Error> {
        match self.mdata("cover") {
            Some(id) => Ok(id),
            None => Err(format_err!("Cover not found")),
        }
    }

    /// Returns the cover as Vec<u8>
    ///
    /// # Examples
    ///
    /// ```rust,ignore
    /// use std::fs;
    /// use std::io::Write;
    /// use epub::doc::EpubDoc;
    ///
    /// let doc = EpubDoc::new("test.epub");
    /// assert!(doc.is_ok());
    /// let mut doc = doc.unwrap();
    ///
    /// let cover_data = doc.get_cover().unwrap();
    ///
    /// let f = fs::File::create("/tmp/cover.png");
    /// assert!(f.is_ok());
    /// let mut f = f.unwrap();
    /// let resp = f.write_all(&cover_data);
    /// ```
    ///
    /// # Errors
    ///
    /// Returns an error if the cover can't be found.
    pub fn get_cover(&mut self) -> Result<Vec<u8>, Error> {
        let cover_id = self.get_cover_id()?;
        let cover_data = self.get_resource(&cover_id)?;
        Ok(cover_data)
    }

    /// Returns the resource content by full path in the epub archive
    ///
    /// # Errors
    ///
    /// Returns an error if the path doesn't exists in the epub
    pub fn get_resource_by_path<P: AsRef<Path>>(&mut self, path: P) -> Result<Vec<u8>, Error> {
        let content = self.archive.get_entry(path)?;
        Ok(content)
    }

    /// Returns the resource content by the id defined in the spine
    ///
    /// # Errors
    ///
    /// Returns an error if the id doesn't exists in the epub
    pub fn get_resource(&mut self, id: &str) -> Result<Vec<u8>, Error> {
        let path = match self.resources.get(id) {
            Some(s) => s.0.clone(),
            None => return Err(format_err!("id not found")),
        };
        let content = self.get_resource_by_path(&path)?;
        Ok(content)
    }

    /// Returns the resource content by full path in the epub archive, as String
    ///
    /// # Errors
    ///
    /// Returns an error if the path doesn't exists in the epub
    pub fn get_resource_str_by_path<P: AsRef<Path>>(&mut self, path: P) -> Result<String, Error> {
        let content = self.archive.get_entry_as_str(path)?;
        Ok(content)
    }

    /// Returns the resource content by the id defined in the spine, as String
    ///
    /// # Errors
    ///
    /// Returns an error if the id doesn't exists in the epub
    pub fn get_resource_str(&mut self, id: &str) -> Result<String, Error> {
        let path = match self.resources.get(id) {
            Some(s) => s.0.clone(),
            None => return Err(format_err!("id not found")),
        };
        let content = self.get_resource_str_by_path(path)?;
        Ok(content)
    }

    /// Returns the resource mime-type
    ///
    /// # Examples
    ///
    /// ```
    /// # use epub::doc::EpubDoc;
    /// # let doc = EpubDoc::new("test.epub");
    /// # let doc = doc.unwrap();
    /// let mime = doc.get_resource_mime("portada.png");
    /// assert_eq!("image/png", mime.unwrap());
    /// ```
    /// # Errors
    ///
    /// Fails if the resource can't be found.
    pub fn get_resource_mime(&self, id: &str) -> Result<String, Error> {
        if let Some(&(_, ref res)) = self.resources.get(id) {
            return Ok(res.to_string());
        }
        Err(format_err!("id not found"))
    }

    /// Returns the resource mime searching by source full path
    ///
    /// # Examples
    ///
    /// ```
    /// # use epub::doc::EpubDoc;
    /// # let doc = EpubDoc::new("test.epub");
    /// # let doc = doc.unwrap();
    /// let mime = doc.get_resource_mime_by_path("OEBPS/Images/portada.png");
    /// assert_eq!("image/png", mime.unwrap());
    /// ```
    ///
    /// # Errors
    ///
    /// Fails if the resource can't be found.
    pub fn get_resource_mime_by_path<P: AsRef<Path>>(&self, path: P) -> Result<String, Error> {
        let path = path.as_ref();

        for (_, v) in self.resources.iter() {
            if v.0 == path {
                return Ok(v.1.to_string());
            }
        }
        Err(format_err!("path not found"))
    }

    /// Returns the current chapter content
    ///
    /// The current follows the epub spine order. You can modify the current
    /// calling to `go_next`, `go_prev` or `set_current` methods.
    ///
    /// # Errors
    ///
    /// This call shouldn't fail, but can return an error if the epub doc is
    /// broken.
    pub fn get_current(&mut self) -> Result<Vec<u8>, Error> {
        let current_id = self.get_current_id()?;
        self.get_resource(&current_id)
    }

    pub fn get_current_str(&mut self) -> Result<String, Error> {
        let current_id = self.get_current_id()?;
        self.get_resource_str(&current_id)
    }

    /// Returns the current chapter data, with resource uris renamed so they
    /// have the epub:// prefix and all are relative to the root file
    ///
    /// This method is useful to render the content with a html engine, because inside the epub
    /// local paths are relatives, so you can provide that content, because the engine will look
    /// for the relative path in the filesystem and that file isn't there. You should provide files
    /// with epub:// using the get_resource_by_path
    ///
    /// # Examples
    ///
    /// ```
    /// # use epub::doc::EpubDoc;
    /// # let mut doc = EpubDoc::new("test.epub").unwrap();
    /// let current = doc.get_current_with_epub_uris().unwrap();
    /// let text = String::from_utf8(current).unwrap();
    /// assert!(text.contains("epub://OEBPS/Images/portada.png"));

    /// doc.go_next();
    /// let current = doc.get_current_with_epub_uris().unwrap();
    /// let text = String::from_utf8(current).unwrap();
    /// assert!(text.contains("epub://OEBPS/Styles/stylesheet.css"));
    /// assert!(text.contains("http://creativecommons.org/licenses/by-sa/3.0/"));
    /// ```
    ///
    pub fn get_current_with_epub_uris(&mut self) -> Result<Vec<u8>, Error> {
        let path = self.get_current_path()?;
        let current = self.get_current()?;

        let resp = xmlutils::replace_attrs(
            current.as_slice(),
            |element, attr, value| match (element, attr) {
                ("link", "href") => build_epub_uri(&path, value),
                ("img", "src") => build_epub_uri(&path, value),
                ("image", "href") => build_epub_uri(&path, value),
                ("a", "href") => build_epub_uri(&path, value),
                _ => String::from(value),
            },
            &self.extra_css,
        );

        match resp {
            Ok(a) => Ok(a),
            Err(error) => Err(format_err!("{}", error.error)),
        }
    }

    /// Returns the current chapter mimetype
    ///
    /// # Examples
    ///
    /// ```
    /// # use epub::doc::EpubDoc;
    /// # let doc = EpubDoc::new("test.epub");
    /// # let doc = doc.unwrap();
    /// let m = doc.get_current_mime();
    /// assert_eq!("application/xhtml+xml", m.unwrap());
    /// ```
    pub fn get_current_mime(&self) -> Result<String, Error> {
        let current_id = self.get_current_id()?;
        self.get_resource_mime(&current_id)
    }

    /// Returns the current chapter full path
    ///
    /// # Examples
    ///
    /// ```
    /// # use epub::doc::EpubDoc;
    /// # use std::path::Path;
    /// # let doc = EpubDoc::new("test.epub");
    /// # let doc = doc.unwrap();
    /// let p = doc.get_current_path();
    /// assert_eq!(Path::new("OEBPS/Text/titlepage.xhtml"), p.unwrap());
    /// ```
    pub fn get_current_path(&self) -> Result<PathBuf, Error> {
        let current_id = self.get_current_id()?;
        match self.resources.get(&current_id) {
            Some(&(ref p, _)) => Ok(p.clone()),
            None => Err(format_err!("Current not found")),
        }
    }

    /// Returns the current chapter id
    ///
    /// # Examples
    ///
    /// ```
    /// # use epub::doc::EpubDoc;
    /// # let doc = EpubDoc::new("test.epub");
    /// # let doc = doc.unwrap();
    /// let id = doc.get_current_id();
    /// assert_eq!("titlepage.xhtml", id.unwrap());
    /// ```
    pub fn get_current_id(&self) -> Result<String, Error> {
        let current_id = self.spine.get(self.current);
        match current_id {
            Some(id) => Ok(id.to_string()),
            None => Err(format_err!("current is broken")),
        }
    }

    /// Changes current to the next chapter
    ///
    /// # Examples
    ///
    /// ```
    /// # use epub::doc::EpubDoc;
    /// # let doc = EpubDoc::new("test.epub");
    /// # let mut doc = doc.unwrap();
    /// doc.go_next();
    /// assert_eq!("000.xhtml", doc.get_current_id().unwrap());
    ///
    /// let len = doc.spine.len();
    /// for i in 1..len {
    ///     doc.go_next();
    /// }
    /// assert!(doc.go_next().is_err());
    /// ```
    ///
    /// # Errors
    ///
    /// If the page is the last, will not change and an error will be returned
    pub fn go_next(&mut self) -> Result<(), Error> {
        if self.current + 1 >= self.spine.len() {
            return Err(format_err!("last page"));
        }
        self.current += 1;
        Ok(())
    }

    /// Changes current to the prev chapter
    ///
    /// # Examples
    ///
    /// ```
    /// # use epub::doc::EpubDoc;
    /// # let doc = EpubDoc::new("test.epub");
    /// # let mut doc = doc.unwrap();
    /// assert!(doc.go_prev().is_err());
    ///
    /// doc.go_next(); // 000.xhtml
    /// doc.go_next(); // 001.xhtml
    /// doc.go_next(); // 002.xhtml
    /// doc.go_prev(); // 001.xhtml
    /// assert_eq!("001.xhtml", doc.get_current_id().unwrap());
    /// ```
    ///
    /// # Errors
    ///
    /// If the page is the first, will not change and an error will be returned
    pub fn go_prev(&mut self) -> Result<(), Error> {
        if self.current < 1 {
            return Err(format_err!("first page"));
        }
        self.current -= 1;
        Ok(())
    }

    /// Returns the number of chapters
    ///
    /// # Examples
    ///
    /// ```
    /// # use epub::doc::EpubDoc;
    /// # let doc = EpubDoc::new("test.epub");
    /// # let mut doc = doc.unwrap();
    /// assert_eq!(17, doc.get_num_pages());
    /// ```
    pub fn get_num_pages(&self) -> usize {
        self.spine.len()
    }

    /// Returns the current chapter number, starting from 0
    pub fn get_current_page(&self) -> usize {
        self.current
    }

    /// Changes the current page
    ///
    /// # Examples
    ///
    /// ```
    /// # use epub::doc::EpubDoc;
    /// # let doc = EpubDoc::new("test.epub");
    /// # let mut doc = doc.unwrap();
    /// assert_eq!(0, doc.get_current_page());
    /// doc.set_current_page(2);
    /// assert_eq!("001.xhtml", doc.get_current_id().unwrap());
    /// assert_eq!(2, doc.get_current_page());
    /// assert!(doc.set_current_page(50).is_err());
    /// ```
    ///
    /// # Errors
    ///
    /// If the page isn't valid, will not change and an error will be returned
    pub fn set_current_page(&mut self, n: usize) -> Result<(), Error> {
        if n >= self.spine.len() {
            return Err(format_err!("page not valid"));
        }
        self.current = n;
        Ok(())
    }

    /// This will inject this css in every html page getted with the
    /// get_current_with_epub_uris call
    ///
    /// # Examples
    ///
    /// ```
    /// # use epub::doc::EpubDoc;
    /// # let doc = EpubDoc::new("test.epub");
    /// # let mut doc = doc.unwrap();
    /// # let _ = doc.set_current_page(2);
    /// let extracss = "body { background-color: black; color: white }";
    /// doc.add_extra_css(extracss);
    /// let current = doc.get_current_with_epub_uris().unwrap();
    /// let text = String::from_utf8(current).unwrap();
    /// assert!(text.contains(extracss));
    /// ```
    pub fn add_extra_css(&mut self, css: &str) {
        self.extra_css.push(String::from(css));
    }

    /// Function to convert a resource path to a chapter number in the spine
    /// If the resourse isn't in the spine list, None will be returned
    ///
    /// This method is useful to convert a toc NavPoint content to a chapter number
    /// to be able to navigate easily
    pub fn resource_uri_to_chapter(&self, uri: &PathBuf) -> Option<usize> {
        for (k, (path, _mime)) in self.resources.iter() {
            if path == uri {
                return self.resource_id_to_chapter(&k);
            }
        }

        None
    }

    /// Function to convert a resource id to a chapter number in the spine
    /// If the resourse isn't in the spine list, None will be returned
    pub fn resource_id_to_chapter(&self, uri: &str) -> Option<usize> {
        self.spine.iter().position(|item| item == uri)
    }

    fn fill_resources(&mut self) -> Result<(), Error> {
        let container = self.archive.get_entry(&self.root_file)?;
        let xml = xmlutils::XMLReader::new(container.as_slice());
        let root = xml.parse_xml()?;

        // resources from manifest
        let manifest = root.borrow().find("manifest")?;
        for r in manifest.borrow().childs.iter() {
            let item = r.borrow();
            let id = item.get_attr("id")?;
            let href = item.get_attr("href")?;
            let mtype = item.get_attr("media-type")?;
            self.resources
                .insert(id, (self.root_base.join(&href), mtype));
        }

        // items from spine
        let spine = root.borrow().find("spine")?;
        for r in spine.borrow().childs.iter() {
            let item = r.borrow();
            let id = item.get_attr("idref")?;
            self.spine.push(id);
        }

        // toc.ncx
        if let Ok(toc) = spine.borrow().get_attr("toc") {
            let _ = self.fill_toc(&toc);
        }

        // metadata
        let metadata = root.borrow().find("metadata")?;
        for r in metadata.borrow().childs.iter() {
            let item = r.borrow();
            if item.name.local_name == "meta" {
                if let (Ok(k), Ok(v)) = (item.get_attr("name"), item.get_attr("content")) {
                    if self.metadata.contains_key(&k) {
                        if let Some(arr) = self.metadata.get_mut(&k) {
                            arr.push(v);
                        }
                    } else {
                        self.metadata.insert(k, vec![v]);
                    }
                }
            } else {
                let k = &item.name.local_name;
                let v = match item.text {
                    Some(ref x) => x.to_string(),
                    None => String::from(""),
                };
                if self.metadata.contains_key(k) {
                    if let Some(arr) = self.metadata.get_mut(k) {
                        arr.push(v);
                    }
                } else {
                    self.metadata.insert(k.to_string(), vec![v]);
                }
            }
        }

        Ok(())
    }

    fn fill_toc(&mut self, id: &str) -> Result<(), Error> {
        let toc_res = self
            .resources
            .get(id)
            .ok_or_else(|| err_msg("No toc found"))?;

        let container = self.archive.get_entry(&toc_res.0)?;
        let xml = xmlutils::XMLReader::new(container.as_slice());
        let root = xml.parse_xml()?;

        let mapnode = root.borrow().find("navMap")?;

        // TODO: get docTitle
        // TODO: parse metadata (dtb:totalPageCount, dtb:depth, dtb:maxPageNumber)

        for nav in mapnode.borrow().childs.iter() {
            let item = nav.borrow();
            if item.name.local_name != "navPoint" {
                continue;
            }
            let play_order = item
                .get_attr("playOrder")
                .ok()
                .and_then(|n| usize::from_str_radix(&n, 10).ok());
            let content = match item.find("content") {
                Ok(c) => c
                    .borrow()
                    .get_attr("src")
                    .ok()
                    .map(|p| self.root_base.join(p)),
                _ => None,
            };
            let label = match item.find("navLabel") {
                Ok(l) => l
                    .borrow()
                    .childs
                    .iter()
                    .next()
                    .and_then(|t| t.borrow().text.clone()),
                _ => None,
            };

            if let (Some(o), Some(c), Some(l)) = (play_order, content, label) {
                let navpoint = NavPoint {
                    label: l.clone(),
                    content: c.clone(),
                    play_order: o,
                };
                self.toc.push(navpoint);
            }
        }

        self.toc.sort();

        Ok(())
    }
}

fn get_root_file(container: Vec<u8>) -> Result<PathBuf, Error> {
    let xml = xmlutils::XMLReader::new(container.as_slice());
    let root = xml.parse_xml()?;
    let el = root.borrow();
    let element = el.find("rootfile")?;
    let el2 = element.borrow();

    let attr = el2.get_attr("full-path")?;

    Ok(PathBuf::from(attr))
}

fn build_epub_uri<P: AsRef<Path>>(path: P, append: &str) -> String {
    // allowing external links
    if append.starts_with("http") {
        return String::from(append);
    }

    let path = path.as_ref();
    let mut cpath = path.to_path_buf();

    // current file base dir
    cpath.pop();
    for p in Path::new(append).components() {
        match p {
            Component::ParentDir => {
                cpath.pop();
            }
            Component::Normal(s) => {
                cpath.push(s);
            }
            _ => {}
        };
    }

    format!("epub://{}", cpath.display())
}<|MERGE_RESOLUTION|>--- conflicted
+++ resolved
@@ -2,14 +2,6 @@
 //!
 //! Provides easy methods to navigate througth the epub content, cover,
 //! chapters, etc.
-
-<<<<<<< HEAD
-
-
-=======
-extern crate regex;
-extern crate xml;
->>>>>>> 30bbe690
 
 use failure::err_msg;
 use failure::Error;
